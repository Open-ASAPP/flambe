name: Upload Python Package

on:
  release:
    types: [created]

jobs:
  publish:
    runs-on: ubuntu-latest
    steps:
    - uses: actions/checkout@v2
    - name: Set up Python 3.6
      uses: actions/setup-python@v1
      with:
<<<<<<< HEAD
        python-version: '3.7'
    - name: Cache pip
      uses: actions/cache@v1
      with:
        path: ~/.cache/pip
        key: ${{ runner.os }}-pip-${{ hashFiles('requirements.txt') }}
        restore-keys: |
          ${{ runner.os }}-pip-
          ${{ runner.os }}-
    - name: Install dependencies
=======
        python-version: '3.6'
    - name: Install dependencies package
>>>>>>> a4a93436
      run: |
        python -m pip install --upgrade pip
        pip install setuptools wheel twine
    - name: Build package
      run: |
        python setup.py sdist bdist_wheel
    - name: Publish in test pypi
      env:
        TWINE_USERNAME: ${{ secrets.PYPI_TEST_USERNAME }}
        TWINE_PASSWORD: ${{ secrets.PYPI_TEST_PASSWORD }}
      run: |
        twine upload --repository-url https://test.pypi.org/legacy/ dist/*
    - name: Official publish
      env:
        TWINE_USERNAME: ${{ secrets.PYPI_USERNAME }}
        TWINE_PASSWORD: ${{ secrets.PYPI_PASSWORD }}
      run: |
        twine upload dist/*<|MERGE_RESOLUTION|>--- conflicted
+++ resolved
@@ -12,7 +12,6 @@
     - name: Set up Python 3.6
       uses: actions/setup-python@v1
       with:
-<<<<<<< HEAD
         python-version: '3.7'
     - name: Cache pip
       uses: actions/cache@v1
@@ -23,10 +22,6 @@
           ${{ runner.os }}-pip-
           ${{ runner.os }}-
     - name: Install dependencies
-=======
-        python-version: '3.6'
-    - name: Install dependencies package
->>>>>>> a4a93436
       run: |
         python -m pip install --upgrade pip
         pip install setuptools wheel twine
