name: Run slow tests

on:
  push:
    branches:
      - master

jobs:
  examples:
    timeout-minutes: 60
    runs-on: ubuntu-latest
    strategy:
      matrix:
        python-version: [3.6, 3.7]
    steps:
    - uses: actions/checkout@v2
    - name: Set up Python ${{ matrix.python-version }}
      uses: actions/setup-python@v1
      with:
<<<<<<< HEAD
        python-version: '3.7'
=======
        python-version: ${{ matrix.python-version }}
>>>>>>> a4a93436
    - name: Cache pip
      uses: actions/cache@v1
      with:
        path: ~/.cache/pip
        key: ${{ runner.os }}-pip-${{ hashFiles('requirements.txt') }}
        restore-keys: |
          ${{ runner.os }}-pip-
          ${{ runner.os }}-
    - name: Install dependencies
      run: |
        python -m pip install --upgrade pip
        pip install --upgrade -r requirements.txt
        pip install --upgrade -r tests/requirements.txt
        pip install tox awscli
        python -m awscli configure set region us-east-1
    - name: Text examples
      run: |
        python3 -m tox -- -v -m "examples"<|MERGE_RESOLUTION|>--- conflicted
+++ resolved
@@ -11,17 +11,13 @@
     runs-on: ubuntu-latest
     strategy:
       matrix:
-        python-version: [3.6, 3.7]
+        python-version: [3.7]
     steps:
     - uses: actions/checkout@v2
     - name: Set up Python ${{ matrix.python-version }}
       uses: actions/setup-python@v1
       with:
-<<<<<<< HEAD
-        python-version: '3.7'
-=======
         python-version: ${{ matrix.python-version }}
->>>>>>> a4a93436
     - name: Cache pip
       uses: actions/cache@v1
       with:
