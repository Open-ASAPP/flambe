# Contribute

<<<<<<< HEAD
We aim to foster a healthy, inclusive, organized and efficient community around the Flambé project. We believe prioritizing responsiveness, thoroughness and helping others along with following best practices GitHub issue tracking, and our own state of the art model tracking will help us achieve the shared goal of making Flambé as helpful as possible to the research community. Below we outline what’s involved in different aspects of contribution.
=======
We aim to foster a healthy, inclusive, organized and efficient community around the Flambé project. We believe prioritizing responsiveness, thoroughness and helping others along with following best practices. Below we outline what’s involved in different aspects of contribution.
>>>>>>> a4a93436

### Contributor License Agreement ("CLA")

In order to accept your pull request, we need you to submit a CLA. Once you complete your CLA, then it is valid for all future contributions you make to this repository.

Complete your CLA here: [CLA Form](https://docs.google.com/forms/d/e/1FAIpQLScMjmYVAnjRDks-n925KKyWqvsMbn_NBEWXZ4LvyOBtq1QTDQ/viewform)

### Filing an issue (Bug or Enhancement)

Please create an issue on [GitHub](https://github.com/asappresearch/flambe/issues).

Please follow the templates shown when you click on “New Issue.”

### Fixing a bug (PR, etc.)

Open an issue for the bug if one doesn’t exist already. To create a PR, you must first fork the repository and apply your changes to the fork. When addressing a particular issue, please follow the naming convention: issue-###_short-desc_github-handle, using the issue number for the relevant bug. Your PR will be reviewed, merged, and ultimately included in a future release (see next section).

<<<<<<< HEAD
If your bug fix does not follow our style and contribution guidelines, you will have to make the necessary changes before we can accept the PR. Further, you can expect at least 1-2 reviews from the flambé team where we will check for code quality.
=======
If your bug fix does not follow our style and contribution guidelines, you will have to make the necessary changes before we can accept the PR. Further, you can expect at least 1-2 reviews from the flambé team where we will check for code quality.

### Release Cycle

We aim to release patches at least once a week, but currently follow no other regular cycles or sprint schedules.
>>>>>>> a4a93436
<|MERGE_RESOLUTION|>--- conflicted
+++ resolved
@@ -1,10 +1,6 @@
 # Contribute
 
-<<<<<<< HEAD
-We aim to foster a healthy, inclusive, organized and efficient community around the Flambé project. We believe prioritizing responsiveness, thoroughness and helping others along with following best practices GitHub issue tracking, and our own state of the art model tracking will help us achieve the shared goal of making Flambé as helpful as possible to the research community. Below we outline what’s involved in different aspects of contribution.
-=======
 We aim to foster a healthy, inclusive, organized and efficient community around the Flambé project. We believe prioritizing responsiveness, thoroughness and helping others along with following best practices. Below we outline what’s involved in different aspects of contribution.
->>>>>>> a4a93436
 
 ### Contributor License Agreement ("CLA")
 
@@ -22,12 +18,8 @@
 
 Open an issue for the bug if one doesn’t exist already. To create a PR, you must first fork the repository and apply your changes to the fork. When addressing a particular issue, please follow the naming convention: issue-###_short-desc_github-handle, using the issue number for the relevant bug. Your PR will be reviewed, merged, and ultimately included in a future release (see next section).
 
-<<<<<<< HEAD
-If your bug fix does not follow our style and contribution guidelines, you will have to make the necessary changes before we can accept the PR. Further, you can expect at least 1-2 reviews from the flambé team where we will check for code quality.
-=======
 If your bug fix does not follow our style and contribution guidelines, you will have to make the necessary changes before we can accept the PR. Further, you can expect at least 1-2 reviews from the flambé team where we will check for code quality.
 
 ### Release Cycle
 
-We aim to release patches at least once a week, but currently follow no other regular cycles or sprint schedules.
->>>>>>> a4a93436
+We aim to release patches at least once a week, but currently follow no other regular cycles or sprint schedules.