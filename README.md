<p align="center">
  <img src="imgs/Flambe_Logo_CMYK_FullColor.png" width="500" align="middle">
</p>

------------

|

[![Fast Tests Status](https://github.com/asappresearch/flambe/workflows/tests-fast/badge.svg)](https://github.com/asappresearch/flambe/actions)
[![Slow Tests Status](https://github.com/asappresearch/flambe/workflows/tests-slow/badge.svg)](https://github.com/asappresearch/flambe/actions)
[![Documentation Status](https://readthedocs.org/projects/flambe/badge/?version=latest)](https://flambe.ai/en/latest/?badge=latest)

|

Welcome to Flambé, a [PyTorch](https://pytorch.org/)-based library that abstracts away
the boilerplate code tradtionally involved in machine learning research. Flambé does not reinvent
the wheel, but instead connects the dots between a curated set of frameworks. With Flambé you can:

* Automate the boilerplate code in training models with PyTorch
* **Run hyperparameter searches** over arbitrary Python objects
* Constuct experiment DAGs, which include searching over hyperparameters and reducing to the
best variants at each node in the DAG.
* Execute tasks **remotely** and **in parallel** over many workers, including full AWS,
GCP, and Kubernetes integration
* Easily share experiment configurations, results, and model weights with others


## Installation

**From** ``PIP``:

```bash
pip install flambe
```

**From source**:

```bash
git clone git@github.com:asappresearch/flambe.git
pip install ./flambe
```

## Getting started

There are a few core objects that offer an entrypoint to using Flambé:

| Object | Role |
| -------|------|
| Trainer | Train a single model on a given task |
| Search | Run a hyperparameter search |
| Experiment | Construct a DAG, with a hyperameter search at each node |

<<<<<<< HEAD
### Train a model

```python
import flambe as fl

dataset = fl.nlp.SSTDataset()
model = fl.nlp.TextClassifier(
    n_layers=2
)
trainer = fl.learn.Trainer(
    dataset=dataset,
    model=model
)

# Execute training
trainer.run()
```

### Run a hyperparameter search
=======
In the snippet below, we show how to convert a training routine to a hyperparameter search:
>>>>>>> 5ab3865c

<table>
<tr style="font-weight:bold;">
  <td>Train a model</td>
  <td>Run a hyperparameter search</td>
  </tr>
<tr>
<td valign="top">
   <pre lang="python">

    import flambe as fl
    
    # Define objects
    dataset = fl.nlp.SSTDataset()
    model = fl.nlp.TextClassifier(
        n_layers=2
    )
    trainer = fl.learn.Trainer(
        dataset=dataset,
        model=model
    )
  
    # Execute training
    trainer.run()
   </pre>
</td>
<td valign="top">
  <pre lang="python">

    import flambe as fl
    
    # Define objects as schemas
    dataset = fl.nlp.SSTDataset.schema()
    model = fl.nlp.TextClassifier.schema(
        n_layers=fl.choice([1, 2, 3])  
    )
    trainer = fl.learn.Trainer.schema(
        dataset=dataset,
        model=model
    )

    # Run a hyperparameter search
    algorithm = fl.RandomSearch(max_steps=10, trial_budget=2)
    search = Search(trainer, algorithm)
    search.run()
  </pre>
</td>
</tr>
</table>

**Note**: ``Search`` expects the schema of an object that implements the 
``Searchable`` interface:

```python
class Searchable:

    def step(self) -> bool:
    """Indicate whether execution is complete."""
        pass
    
    def metric(self) -> float:
    """A metric representing the current performance."""
        pass
```
<<<<<<< HEAD
``Trainer`` is an example of ``Searchable``, and can be used in a ``Search``.

## Features

* **Native support for hyperparameter search**: using search tags (see ``!g`` in the example) users can define multi variant pipelines.
* **Remote and distributed experiments**: users can submit ``Experiments`` to ``Clusters`` which will execute in a distributed way. Full ``AWS`` integration is supported.
* **Visualize all your metrics and meaningful data using Tensorboard**: log scalars, histograms, images, hparams and much more.
* **Add custom code and objects to your pipelines**: extend flambé functionality using our easy-to-use *extensions* mechanism.
* **Modularity with hierarchical serialization**: save different components from pipelines and load them safely anywhere.

=======
For instance, ``Trainer`` is an example of ``Searchable``, and can therefore be used in a ``Search``.

>>>>>>> 5ab3865c
## Next Steps

Full documentation, tutorials and much more in https://flambe.ai

## Cite

You can cite us with:

```bash
@inproceedings{wohlwend-etal-2019-flambe,
    title = "{F}lamb{\'e}: A Customizable Framework for Machine Learning Experiments",
    author = "Wohlwend, Jeremy  and
      Matthews, Nicholas  and
      Itzcovich, Ivan",
    booktitle = "Proceedings of the 57th Annual Meeting of the Association for Computational Linguistics: System Demonstrations",
    month = jul,
    year = "2019",
    address = "Florence, Italy",
    publisher = "Association for Computational Linguistics",
    url = "https://www.aclweb.org/anthology/P19-3029",
    doi = "10.18653/v1/P19-3029",
    pages = "181--188"
}
```

## Contact

You can reach us at flambe@asapp.com<|MERGE_RESOLUTION|>--- conflicted
+++ resolved
@@ -50,29 +50,7 @@
 | Search | Run a hyperparameter search |
 | Experiment | Construct a DAG, with a hyperameter search at each node |
 
-<<<<<<< HEAD
-### Train a model
-
-```python
-import flambe as fl
-
-dataset = fl.nlp.SSTDataset()
-model = fl.nlp.TextClassifier(
-    n_layers=2
-)
-trainer = fl.learn.Trainer(
-    dataset=dataset,
-    model=model
-)
-
-# Execute training
-trainer.run()
-```
-
-### Run a hyperparameter search
-=======
 In the snippet below, we show how to convert a training routine to a hyperparameter search:
->>>>>>> 5ab3865c
 
 <table>
 <tr style="font-weight:bold;">
@@ -137,21 +115,8 @@
     """A metric representing the current performance."""
         pass
 ```
-<<<<<<< HEAD
-``Trainer`` is an example of ``Searchable``, and can be used in a ``Search``.
-
-## Features
-
-* **Native support for hyperparameter search**: using search tags (see ``!g`` in the example) users can define multi variant pipelines.
-* **Remote and distributed experiments**: users can submit ``Experiments`` to ``Clusters`` which will execute in a distributed way. Full ``AWS`` integration is supported.
-* **Visualize all your metrics and meaningful data using Tensorboard**: log scalars, histograms, images, hparams and much more.
-* **Add custom code and objects to your pipelines**: extend flambé functionality using our easy-to-use *extensions* mechanism.
-* **Modularity with hierarchical serialization**: save different components from pipelines and load them safely anywhere.
-
-=======
 For instance, ``Trainer`` is an example of ``Searchable``, and can therefore be used in a ``Search``.
 
->>>>>>> 5ab3865c
 ## Next Steps
 
 Full documentation, tutorials and much more in https://flambe.ai
