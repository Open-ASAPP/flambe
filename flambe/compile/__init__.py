--- conflicted
+++ resolved
@@ -12,8 +12,4 @@
            'Registrable', 'load_config',
            'load_config_from_file', 'dump_config', 'Component',
            'save', 'load', 'save_state_to_file', 'load_state_from_file', 'State',
-<<<<<<< HEAD
-           'Options', 'GridVariants']
-=======
-           'load_environment', 'load_environment_from_file', 'Options']
->>>>>>> e45a1db4
+           'Options']