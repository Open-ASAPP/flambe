--- conflicted
+++ resolved
@@ -411,11 +411,7 @@
             raise te
         return cache[path]
 
-<<<<<<< HEAD
     def extract_search_space(self) -> Dict[Tuple[str], Options]:
-=======
-    def extract_search_space(self) -> Dict[Tuple[str], Any]:
->>>>>>> c5bf2507
         search_space = {}
 
         for path, item in traverse(self, yield_schema='never'):
