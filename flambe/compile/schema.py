from __future__ import annotations
import inspect
from reprlib import recursive_repr
<<<<<<< HEAD
from typing import MutableMapping, Any, Callable, Optional, Dict, Sequence
from typing import Tuple, List, Union, Iterator
=======
from typing import MutableMapping, Any, Callable, Optional, Dict, Sequence, Union
from typing import Tuple, List, Iterable
>>>>>>> 67fa22fc

import copy
import functools

from ruamel.yaml.comments import (CommentedMap, CommentedOrderedMap, CommentedSet,
                                  CommentedKeySeq, CommentedSeq, TaggedScalar,
                                  CommentedKeyMap)

from flambe.compile.yaml import Registrable, YAMLLoadType


YAML_TYPES = (CommentedMap, CommentedOrderedMap, CommentedSet, CommentedKeySeq, CommentedSeq,
              TaggedScalar, CommentedKeyMap)

KeyType = Union[str, int]
PathType = Tuple[KeyType, ...]


class LinkError(Exception):
    pass


class MalformedLinkError(LinkError):
    pass


class UnpreparedLinkError(LinkError):
    pass


class Options(Registrable):
    pass


def create_link_str(schematic_path: Sequence[str],
                    attr_path: Optional[Sequence[str]] = None) -> str:
    """Create a string representation of the specified link

    Performs the reverse operation of
    :func:`~flambe.compile.component.parse_link_str`

    Parameters
    ----------
    schematic_path : Sequence[str]
        List of entries corresponding to dictionary keys in a nested
        :class:`~flambe.compile.Schema`
    attr_path : Optional[Sequence[str]]
        List of attributes to access on the target object
        (the default is None).

    Returns
    -------
    str
        The string representation of the schematic + attribute paths

    Raises
    -------
    MalformedLinkError
        If the schematic_path is empty

    Examples
    -------
    Examples should be written in doctest format, and
    should illustrate how to use the function/class.
    >>> create_link_str(['obj', 'key1', 'key2'], ['attr1', 'attr2'])
    'obj[key1][key2].attr1.attr2'

    """
    if len(schematic_path) == 0:
        raise MalformedLinkError("Can't create link without schematic path")
    root, schematic_path = schematic_path[0], schematic_path[1:]
    schematic_str = ''
    attr_str = ''
    if len(schematic_path) > 0:
        schematic_str = '[' + "][".join(schematic_path) + ']'
    if attr_path is not None and len(attr_path) > 0:
        attr_str = '.' + '.'.join(attr_path)
    return root + schematic_str + attr_str


def parse_link_str(link_str: str) -> Tuple[Sequence[str], Sequence[str]]:
    """Parse link to extract schematic and attribute paths

    Links should be of the format ``obj[key1][key2].attr1.attr2`` where
    obj is the entry point; in a pipeline, obj would be the stage name,
    in a single-object config obj would be the target keyword at the
    top level. The following keys surrounded in brackets traverse
    the nested dictionary structure that appears in the config; this
    is intentonally analagous to how you would access properties in the
    dictionary when loaded into python. Then, you can use the dot
    notation to access the runtime instance attributes of the object
    at that location.

    Parameters
    ----------
    link_str : str
        Link to earlier object in the config of the format
        ``obj[key1][key2].attr1.attr2``

    Returns
    -------
    Tuple[Sequence[str], Sequence[str]]
        Tuple of the schematic and attribute paths respectively

    Raises
    -------
    MalformedLinkError
        If the link is written incorrectly

    Examples
    -------
    Examples should be written in doctest format, and
    should illustrate how to use the function/class.

    >>> parse_link_str('obj[key1][key2].attr1.attr2')
    (['obj', 'key1', 'key2'], ['attr1', 'attr2'])

    """
    schematic_path: List[str] = []
    attr_path: List[str] = []
    temp: List[str] = []
    x = link_str
    # Parse schematic path
    bracket_open = False
    root_extracted = False
    while '[' in x or ']' in x:
        if bracket_open:
            temp = x.split(']', 1)
            if '[' in temp[0]:
                raise MalformedLinkError(f"Previous bracket unclosed in {link_str}")
            if len(temp) != 2:
                # Error case: [ not closed
                raise MalformedLinkError(f"Open bracket '[' not closed in {link_str}")
            schematic_path.append(temp[0])
            bracket_open = False
        else:
            # No bracket open yet
            temp = x.split('[', 1)
            if ']' in temp[0]:
                raise MalformedLinkError(f"Close ']' before open in {link_str}")
            if len(temp) != 2:
                # Error case: ] encountered without [
                raise MalformedLinkError(f"']' encountered before '[' in {link_str}")
            if len(temp[0]) != 0:
                if len(schematic_path) != 0:
                    # Error case: ]text[
                    raise MalformedLinkError(f"Text between brackets in {link_str}")
                # Beginning object name
                schematic_path.append(temp[0])
                root_extracted = True
            else:
                if len(schematic_path) == 0:
                    raise MalformedLinkError(f"No top level object in {link_str}")
            bracket_open = True
        # First part already added to schematic path, keep remainder
        x = temp[1]
    # Parse attribute path
    attr_path = x.split('.')
    if not root_extracted:
        if len(attr_path[0]) == 0:
            raise MalformedLinkError(f"No top level object in {link_str}")
        schematic_path.append(attr_path[0])
    elif len(attr_path) > 1:
        # Schematic processing did happen, so leading dot
        if attr_path[0] != '':
            # Error case: attr without dot beforehand
            raise MalformedLinkError(f"Attribute without preceeding dot notation in {link_str}")
        if attr_path[-1] == '':
            # Error case: trailing dot
            raise MalformedLinkError(f"Trailing dot in {link_str}")
    attr_path = attr_path[1:]
    return schematic_path, attr_path


class Link(Registrable, tag_override="@"):

    def __init__(self,
                 link_str: Optional[str] = None,
                 schematic_path: Optional[Sequence[str]] = None,
                 attr_path: Optional[Sequence[str]] = None) -> None:
        if link_str is not None:
            if schematic_path is not None or attr_path is not None:
                raise ValueError('If link string is given, no other arguments should be')
            schematic_path, attr_path = parse_link_str(link_str)
        if schematic_path is None:
            raise ValueError('If link string is not given, schematic path is required')
        self.schematic_path = tuple(schematic_path)
        self.attr_path = tuple(attr_path) if attr_path is not None else None

    def resolve(self, cache: Dict[PathType, Any]) -> Any:
        try:
            obj = cache[self.schematic_path]
        except KeyError:
            raise UnpreparedLinkError(f'Link for schema at {self.schematic_path} does not point to '
                                     'an object that has been initialized. '
                                     'Make sure the link points to a non-parent above the link '
                                     'in the config.')
        if self.attr_path is not None:
            for attr in self.attr_path:
                try:
                    obj = getattr(obj, attr)
                except AttributeError:
                    raise UnpreparedLinkError(f'Link {self} failed. {obj} has no attribute {attr}')
        return obj

    @classmethod
    def yaml_load_type(cls) -> YAMLLoadType:
        return YAMLLoadType.KWARGS_OR_ARG

    def __call__(self, cache: Dict[PathType, Any]) -> Any:
        return self.resolve(cache)

    def __repr__(self) -> str:
        return f'link({create_link_str(self.schematic_path, self.attr_path)})'


class CopyLink(Link, tag_override='#'):

    def resolve(self, cache: Dict[PathType, Any]) -> Any:
        obj = super().resolve(cache)
        return copy.deepcopy(obj)


class Schema(MutableMapping[str, Any]):

    def __init__(self,
                 callable_: Callable,
                 args: Optional[Sequence[Any]] = None,
                 kwargs: Optional[Dict[str, Any]] = None,
                 factory_name: Optional[str] = None,
                 tag: Optional[str] = None,
                 apply_defaults: bool = True,
                 allow_new_args: bool = False):
        self.callable_ = callable_
        self.factory_name = factory_name
        self.apply_defaults = apply_defaults
        if factory_name is None:
            self.factory_method = callable_
        else:
            if not isinstance(self.callable_, type):
                raise ValueError(f'Cannot specify factory name on non-class callable {callable_}')
            self.factory_method = getattr(self.callable_, factory_name)
        args = args if args is not None else []
        kwargs = kwargs if kwargs is not None else {}
        s = inspect.signature(self.factory_method)
        self.bound_arguments = s.bind(*args, **kwargs)
        if self.apply_defaults:
            self.bound_arguments.apply_defaults()
        for k, v in self.bound_arguments.arguments.items():
            if s.parameters[k].kind not in [inspect.Parameter.POSITIONAL_OR_KEYWORD,
                                            inspect.Parameter.KEYWORD_ONLY, inspect.Parameter.VAR_KEYWORD]:
                raise TypeError(f'Argument {k} for {callable_} is of unsupported type {s.parameters[k].kind.name}')
        if tag is None:
            if isinstance(self.callable_, type):
                tag = type(self.callable_).__name__
            else:
                tag = self.callable_.__name__
        self.created_with_tag = tag
        self.allow_new_args = allow_new_args

    @classmethod
    def yaml_load_type(cls) -> YAMLLoadType:
        return YAMLLoadType.SCHEMATIC

    @staticmethod
    def _iter_bound_args(bound_arguments):
        params = bound_arguments.signature.parameters
        for k, v in bound_arguments.arguments.items():
            assert k != 'args'
            if k == 'kwargs':
                for nk, nv in v.items():
                    yield nk, nv, inspect.Parameter.VAR_KEYWORD
            else:
                yield k, v, params[k].kind

    @property
    def arguments(self):
        return {k: v for k, v, _ in Schema._iter_bound_args(self.bound_arguments)}

    def __setitem__(self, key: str, value: Any) -> None:
        args = self.bound_arguments.arguments
        if key in args:
            args[key] = value
        elif 'kwargs' in args and key in args['kwargs']:
            args['kwargs'][key] = value
        elif self.allow_new_args:
            existing_kwargs = self.bound_arguments.kwargs
            existing_kwargs[key] = value
            self.bound_arguments = self.bound_arguments.signature.bind(*self.bound_arguments.args, **existing_kwargs)
        else:
            raise KeyError(f'{key} not found in schema {self} and `allow_new_args` is False')

    def __getitem__(self, key: str) -> Any:
        args = self.bound_arguments.arguments
        if key in args:
            return args[key]
        elif 'kwargs' in args and key in args['kwargs']:
            return args['kwargs'][key]
        raise KeyError(f'{key} not found in schema {self}')

    def __delitem__(self, key: str) -> None:
        args = self.bound_arguments.arguments
        if key in args:
            del args[key]
        elif 'kwargs' in args and key in args['kwargs']:
            del args['kwargs'][key]
        else:
            raise KeyError(f'{key} not found in schema {self}')

    def __iter__(self) -> Iterator[str]:
        yield from self.arguments

    def __len__(self) -> int:
        return len(self.arguments)

    def __call__(self,
                 path: Optional[PathType] = None,
                 cache: Optional[Dict[PathType, Any]] = None,
                 root: Optional[Schema] = None):
        return self.initialize(path, cache, root)

    def __deepcopy__(self, memo=None) -> Schema:
        """Override deepcopy."""
        args = []
        for arg in self.bound_arguments.args:
            if inspect.ismodule(arg) or inspect.ismethod(arg):
                args.append(arg)
            else:
                arg = copy.deepcopy(arg)  # type: ignore
                args.append(arg)

        kwargs = dict()
        for name, arg in self.bound_arguments.kwargs.items():
            if inspect.ismodule(arg) or inspect.ismethod(arg):
                kwargs[name] = arg
            else:
                arg = copy.deepcopy(arg)  # type: ignore
                kwargs[name] = arg

        return Schema(
            callable_=copy.copy(self.callable_),
            args=args,
            kwargs=kwargs,
            tag=self.created_with_tag,
            factory_name=self.factory_name,
            apply_defaults=self.apply_defaults,
            allow_new_args=self.allow_new_args
        )

    @staticmethod
    def traverse(obj: Any,
<<<<<<< HEAD
                 current_path: Optional[PathType] = None,
                 yield_schema: Optional[str] = None) -> Iterator[Tuple[PathType, Any]]:
=======
                 current_path: Optional[List[Union[str, int]]] = None,
                 fn: Optional[Callable] = None,
                 yield_schema: Optional[str] = None) -> Iterable[Tuple[Union[str, int], Any]]:
>>>>>>> 67fa22fc
        current_path = current_path if current_path is not None else tuple()
        if isinstance(obj, Link):
            yield (current_path, obj)
        elif isinstance(obj, Schema):
            if yield_schema is None or yield_schema == 'before':
                yield (current_path, obj)
                yield from Schema.traverse(obj.bound_arguments, current_path, yield_schema)
            elif yield_schema == 'only':
                yield (current_path, obj)
            elif yield_schema == 'after':
                yield from Schema.traverse(obj.bound_arguments, current_path, yield_schema)
                yield (current_path, obj)
            elif yield_schema == 'never':
                yield from Schema.traverse(obj.bound_arguments, current_path, yield_schema)
        elif isinstance(obj, dict):
            for k, v in obj.items():
                next_path = current_path + (k,)
                yield from Schema.traverse(v, next_path, yield_schema)
        elif isinstance(obj, (list, tuple)):
            for i, e in enumerate(obj):
<<<<<<< HEAD
                next_path = current_path[:] + (str(i),)
                yield from Schema.traverse(e, next_path, yield_schema)
=======
                next_path = current_path[:] + (i,)
                yield from Schema.traverse(e, next_path, fn, yield_schema)
>>>>>>> 67fa22fc
        elif isinstance(obj, inspect.BoundArguments):
            for k, v, kind in Schema._iter_bound_args(obj):
                if kind in [inspect.Parameter.POSITIONAL_OR_KEYWORD,
                            inspect.Parameter.KEYWORD_ONLY, inspect.Parameter.VAR_KEYWORD]:
                    next_path = current_path + (k,)
                    yield from Schema.traverse(v, next_path, yield_schema)
                else:
                    raise Exception(f'Invalid state for Schema. Invalid argument types at {obj}')
        else:
            yield (current_path, obj)

    def set_param(self, path: PathType, value: Any):
        """Set path in schema to value

        Convenience method for setting a value deep in a schema. For
        example `root.set_param(('a', 'b', 'c'), val)` is the
        equivalent of `root['a']['b']['c'] = val`. NOTE: you can only
        use set_param on existing paths in the schema. If `c` does not
        already exist in the above example, a `KeyError` is raised.

        Parameters
        ----------
        path : Optional[Tuple[Union[str, int], ...]]
            Description of parameter `path`.
        value : Any
            Description of parameter `value`.

        Raises
        -------
        KeyError
            If any value in the path does not exist as the name of a
            child schema

        """
        current_obj = self
        last_item = None
        # ignore type because it's hard to specify that sometimes you
        # can have an int in the path but only if that position is not
        # a schema and actually a list
        try:
            for item in path[:-1]:
                last_item = item
                if isinstance(item, int) and isinstance(current_obj, Schema):
                    raise ValueError()
                current_obj = current_obj[item]
            last_item = path[-1]
            if last_item not in current_obj:
                raise KeyError()
            if isinstance(last_item, int) and isinstance(current_obj, Schema):
                raise ValueError()
            current_obj[last_item] = value
        except KeyError:
            raise KeyError(f'{self} has no path {path}. Failed at {last_item}')

    def get_param(self, path: PathType) -> None:
        current_obj = self
        last_item = None
        # ignore type because it's hard to specify that sometimes you
        # can have an int in the path but only if that position is not
        # a schema and actually a list
        try:
            for item in path[:-1]:
                last_item = item
                if isinstance(item, int) and isinstance(current_obj, Schema):
                    raise ValueError(f"Path element {item} is an int, but current object is a "
                                     "schema and cannot be indexed via integer")
                current_obj = current_obj[item]
            last_item = path[-1]
            if isinstance(last_item, int) and isinstance(current_obj, Schema):
                raise ValueError(f"Path element {item} is an int, but current object is a "
                                 "schema and cannot be indexed via integer")
            return current_obj[last_item]
        except KeyError:
            raise KeyError(f'{self} has no path {path}. Failed at {last_item}')

    def initialize(self,
                   path: Optional[PathType] = None,
                   cache: Optional[Dict[PathType, Any]] = None,
                   root: Optional[Schema] = None) -> Any:
        # Set defaults for values that will be used in recursion
        cache = cache if cache is not None else {}
        path = path if path is not None else tuple()
        new_root = root is None
        # Need to keep a reference to the first caller
        # for set_param updates later
        root = root if root is not None else copy.deepcopy(self)
        initialized = root if new_root else self
        # If object has already been initialized, return that value
        if path in cache:
            return cache[path]
        # Else, recursively initialize all children (bound arguments)
        for current_path, obj in self.traverse(
            initialized.bound_arguments,
            current_path=path,
            yield_schema='only'
        ):
            if isinstance(obj, Link):
                new_value = obj(cache=cache)
                cache[current_path] = new_value
                root.set_param(current_path, new_value)
            elif isinstance(obj, Schema):
                new_value = obj(path=current_path, cache=cache, root=root)
                cache[current_path] = new_value
                root.set_param(current_path, new_value)
            else:
                cache[current_path] = obj
        initialized_arguments = initialized.bound_arguments
        try:
            cache[path] = initialized.factory_method(*initialized_arguments.args,
                                                     **initialized_arguments.kwargs)
        except TypeError as te:
            print(f"Constructor {self.factory_method} failed with "
                  f"arguments:\n{initialized_arguments.arguments.items()}")
            raise te
        return cache[path]

    def extract_search_space(self) -> Dict[PathType, Options]:
        search_space = {}

        for path, item in Schema.traverse(self, yield_schema='never'):
            if isinstance(item, Link):
                pass
            elif isinstance(item, Options):
                search_space[path] = item

        return search_space

    def extract_links(self) -> List[Link]:
        links = []

        for path, item in Schema.traverse(self, yield_schema='never'):
            if isinstance(item, Link):
                links.append(item)

        return links

    def set_from_search_space(self, search_space: Dict[PathType, Any]):
        for path, value in search_space.items():
            self.set_param(path, value)

    @recursive_repr()
    def __repr__(self) -> str:
        args = ", ".join("{}={!r}".format(k, v) for k, v in sorted(self.arguments.items()))
        format_string = "{module}.{cls}({callable_}, {args})"
        return format_string.format(module=self.__class__.__module__,
                                    cls=self.__class__.__qualname__,
                                    tag=self.created_with_tag,
                                    callable_=self.callable_,
                                    factory_method=self.factory_method,
                                    args=args)<|MERGE_RESOLUTION|>--- conflicted
+++ resolved
@@ -1,13 +1,8 @@
 from __future__ import annotations
 import inspect
 from reprlib import recursive_repr
-<<<<<<< HEAD
 from typing import MutableMapping, Any, Callable, Optional, Dict, Sequence
 from typing import Tuple, List, Union, Iterator
-=======
-from typing import MutableMapping, Any, Callable, Optional, Dict, Sequence, Union
-from typing import Tuple, List, Iterable
->>>>>>> 67fa22fc
 
 import copy
 import functools
@@ -359,14 +354,8 @@
 
     @staticmethod
     def traverse(obj: Any,
-<<<<<<< HEAD
                  current_path: Optional[PathType] = None,
                  yield_schema: Optional[str] = None) -> Iterator[Tuple[PathType, Any]]:
-=======
-                 current_path: Optional[List[Union[str, int]]] = None,
-                 fn: Optional[Callable] = None,
-                 yield_schema: Optional[str] = None) -> Iterable[Tuple[Union[str, int], Any]]:
->>>>>>> 67fa22fc
         current_path = current_path if current_path is not None else tuple()
         if isinstance(obj, Link):
             yield (current_path, obj)
@@ -387,13 +376,8 @@
                 yield from Schema.traverse(v, next_path, yield_schema)
         elif isinstance(obj, (list, tuple)):
             for i, e in enumerate(obj):
-<<<<<<< HEAD
-                next_path = current_path[:] + (str(i),)
+                next_path = current_path[:] + (i,)
                 yield from Schema.traverse(e, next_path, yield_schema)
-=======
-                next_path = current_path[:] + (i,)
-                yield from Schema.traverse(e, next_path, fn, yield_schema)
->>>>>>> 67fa22fc
         elif isinstance(obj, inspect.BoundArguments):
             for k, v, kind in Schema._iter_bound_args(obj):
                 if kind in [inspect.Parameter.POSITIONAL_OR_KEYWORD,
