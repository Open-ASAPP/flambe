--- conflicted
+++ resolved
@@ -548,16 +548,6 @@
 
     def iter_variants(self, only_split_grid: bool = True) -> 'Schema':
         """Yield variants selecting the parallel options from each"""
-<<<<<<< HEAD
-        return [self]
-        # for selection_index in range(self.num_options):
-        #     variant_schema = copy.deepcopy(self)
-        #     for path, item in Schema.traverse(self, yield_schema='never'):
-        #         if isinstance(item, Variants):
-        #             value = item[selection_index]
-        #             variant_schema.set_param(path, value)
-        #     yield variant_schema
-=======
         no_options = True
         if only_split_grid:
             split_type = GridVariants
@@ -573,7 +563,6 @@
                 break
         if no_options:
             yield self
->>>>>>> 5365f548
 
     @recursive_repr()
     def __repr__(self) -> str:
