--- conflicted
+++ resolved
@@ -9,9 +9,6 @@
 from flambe.experiment.stage import Stage
 
 
-<<<<<<< HEAD
-class Experiment(Registrable):
-=======
 @ray.remote
 def get_stage(name,
               pipeline,
@@ -34,8 +31,7 @@
     return stage.run()
 
 
-class Experiment(RegisteredStatelessMap):
->>>>>>> b71228be
+class Experiment(Registrable):
 
     def __init__(self,
                  name: str,
