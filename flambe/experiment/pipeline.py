import copy
from typing import Optional, Dict, List, Set

from flambe.compile import Schema, Link
from flambe.search.search import Checkpoint


class Pipeline(Schema):

    def __init__(self,
<<<<<<< HEAD
                 task: Schema,
                 dependencies: Dict[str, Schema],
=======
                 schemas: Dict[str, Schema],
>>>>>>> 168176a4
                 variant_ids: Optional[Dict[str, str]] = None,
                 checkpoints: Optional[Dict[str, Checkpoint]] = None):
        """Initialize a Pipeline.

        Parameters
        ----------
        schemas : Dict[str, Schema]
            [description]
        variant_ids : Optional[Dict[str, str]], optional
            [description], by default None
        checkpoints : Optional[Dict[str, Checkpoint]], optional
            [description], by default None

        """
        self.schemas = schemas
        self.var_ids = variant_ids if variant_ids is not None else dict()
        self.checkpoints = checkpoints if checkpoints is not None else dict()
        self.error = False
        self.metric = None

    @property
    def task(self) -> str:
        """Get the stage that will be executed.

        Returns
        -------
        str
            The stage name to be executed.

        """
        return list(self.schemas.keys())[-1]

    @property
    def dependencies(self) -> List[str]:
        """Get the dependencies for this pipeline.

        Returns
        -------
        List[str]
            A list of dependencies, as stage names.

        """
        return list(self.schemas.keys())[:-1]

    def initialize(self):
        """Override intialization."""
        cache = {}
        for name, schema in self.schemas.items():
            obj = schema.initialize(cache=cache)
            if name in self.checkpoints:
                # TODO: what if we don't save states but the
                # full object? How do we handle links then?
                obj.load_state(self.checkpoints[name].get())

        return obj

    def sub_pipeline(self, stage_name: str) -> 'Pipeline':
        """Return subset of the pipeline stages ending in stage_name

        The subset of pipeline stages will include all dependencies
        needed for stage the given stage and all their dependencies
        and so on.

        """

        def get_deps(schema: Schema, visited: Optional[Set[str]] = None) -> Set[str]:
            """[summary]

            Parameters
            ----------
            schema : Schema
                [description]
            visited : Optional[Set[str]], optional
                [description], by default None

            Returns
            -------
            Set[str]
                [description]

            """
            links = set()
            visited = visited if visited is not None else set()
            for path, item in Schema.traverse(schema, yield_schema='never'):
                if isinstance(item, Link):
                    stage = item.schematic_path[0]
                    links.add(stage)
                    if stage not in visited:
                        visited.add(stage)
                        new_links = get_deps(self.schemas[stage], visited)
                        links.update(new_links)
            return links

        deps = get_deps(self)
        sub_stages = {k: v for k, v in self.schemas.items() if k in deps}
        var_ids = {k: v for k, v in self.var_ids.items() if k in deps}
        checkpoints = {k: v for k, v in self.checkpoints.items() if k in deps}
        sub_stages[self.task] = self.schemas[self.task]
        return Pipeline(sub_stages, var_ids, checkpoints)

    def append(self,
               name: str,
               schema: Schema,
               var_id: Optional[str] = None,
               checkpoint: Optional[Checkpoint] = None):
        """Append a new schema.

        Parameters
        ----------
        schema : Schema
            [description]
        var_id : Optional[str], optional
            [description], by default None
        checkpoint : Optional[Checkpoint], optional
            [description], by default None

        """
        if name is self.schemas:
            raise ValueError("{name} already in pipeline.")

        self.schemas[name] = schema
        if var_id is not None:
            self.var_ids[name] = var_id
        if checkpoint is not None:
            self.checkpoints[name] = checkpoint

    def merge(self, other: 'Pipeline', in_place: bool = False) -> 'Pipeline':
        """Updates internals with the provided pipeline.

        Parameters
        ----------
        other: Pipeline
            The pipeline to merge in.

        in_place: bool, optional
            Whether to perform the merge in place. Default ``False``.

        Returns
        -------
        Pipeline
            A new merged pipeline.

        """
        pipeline = self if in_place else copy.deepcopy(self)
        pipeline.schemas.update(other.schemas)
        pipeline.var_ids.update(other.var_ids)
        pipeline.checkpoints.update(other.checkpoints)
        return pipeline

    def flatten(self) -> 'Pipeline':
        """Check for matches.

        Returns
        -------
        Pipeline
            A flattened versiion of this pipeline.

        """
        schemas, checkpoints, var_ids = {}, {}, {}
        for name, schema in self.schemas.items():
            if isinstance(schema, Pipeline):
                schemas.update(schema.schemas)
                checkpoints.update(schema.checkpoints)
                var_ids.update(schema.var_ids)
            else:
                schemas[name] = schema

        return Pipeline(schemas, var_ids, checkpoints)

    def matches(self, other: 'Pipeline') -> bool:
        """Check for matches.

        Parameters
        ----------
        other : [type]
            [description]

        Returns
        -------
        bool
            [description]

        """
        for key in self.schemas.keys():
            if key in other.schemas and self.var_ids[key] != other.var_ids[key]:
                return False
        return True<|MERGE_RESOLUTION|>--- conflicted
+++ resolved
@@ -8,12 +8,7 @@
 class Pipeline(Schema):
 
     def __init__(self,
-<<<<<<< HEAD
-                 task: Schema,
-                 dependencies: Dict[str, Schema],
-=======
                  schemas: Dict[str, Schema],
->>>>>>> 168176a4
                  variant_ids: Optional[Dict[str, str]] = None,
                  checkpoints: Optional[Dict[str, Checkpoint]] = None):
         """Initialize a Pipeline.
