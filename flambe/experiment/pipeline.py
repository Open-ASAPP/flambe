--- conflicted
+++ resolved
@@ -55,12 +55,8 @@
                     flat_checkpoints[stage_name] = checkpoints[stage_name]
 
         # TODO check keys in variants and checkpoints
-<<<<<<< HEAD
-        super().__init__(callable_=pipeline_builder, kwargs=schemas, apply_defaults=False)
-=======
-        super().__init__(callable=pipeline_builder, kwargs=flat_schemas, apply_defaults=False)
-
->>>>>>> b71228be
+        super().__init__(callable_=pipeline_builder, kwargs=flat_schemas, apply_defaults=False)
+
         # Check Links
         checked = []
         for stage_name, schema in self.arguments.items():
