import tempfile
import os
import boto3
from typing import Optional

import subprocess
from urllib.parse import urlparse
import torch

from flambe.runner.environment import Environment
from flambe.compile import Component, Schema, Registrable, YAMLLoadType
from flambe.compile.const import DEFAULT_PROTOCOL
from flambe.logging import coloredlogs as cl

import logging

logger = logging.getLogger(__name__)


class Builder(Registrable):
    """Implement a Builder.

    A builder is a simple object that can be used to create
    any Component post-experiment, and export it to a local
    or remote location.

    Currently supports local, and S3 locations.

    """
    def __init__(self,
                 component: Schema,
                 override: bool = False,
                 storage: str = 'local',
                 compress: bool = False,
                 pickle_only: bool = False,
                 pickle_protocol=DEFAULT_PROTOCOL) -> None:
        """Initialize the Builder.

        Parameters
        ----------
        component : Schema
            The object to build, and export
        destination : str
            The destination where the object should be saved.
            If an s3 bucket is specified, 's3' should also be
            specified as the storage argument. s3 destinations
            should have the following syntax:
            's3://<bucket-name>[/path/to/folder]'
        storage: str
            The storage location. One of: [local | s3]
        compress : bool
            Whether to compress the save file / directory via tar + gz
        pickle_only : bool
            Use given pickle_module instead of the hiearchical save
            format (the default is False).
        pickle_module : type
            Pickle module that has load and dump methods; dump should
            accept a pickle_protocol parameter (the default is dill).
        pickle_protocol : type
            Pickle protocol to use; see pickle for more details (the
            default is 2).

        """
        super().__init__()

        self.override = override
        self.component = component

        self.compiled_component: Component

        self.storage = storage
        # self.serialization_args = {
        #     'compress': compress,
        #     'pickle_only': pickle_only,
        #     'pickle_module': pickle_module,
        #     'pickle_protocol': pickle_protocol
        # }

    @classmethod
    def yaml_load_type(cls) -> YAMLLoadType:
        return YAMLLoadType.KWARGS

    def run(self, env: Optional[Environment] = None) -> None:
        """Run the Builder."""
        env = env if env is not None else Environment()
        # Add information about the extensions. This ensures
        # the compiled component has the extensions information
        # self.component.add_extensions_metadata(self.extensions)
        self.compiled_component = self.component()  # Compile Schema

        if self.storage == 'local':
            self.save_local(env.output_path)
        elif self.storage == 's3':
            self.save_s3(env.output_path)
        else:
            msg = f"Unknown storage {self.storage}, should be one of: [local, s3]"
            raise ValueError(msg)

    def save_local(self, path) -> None:
        """Save an object locally.

        Parameters
        ----------
        force: bool
            Wheter to use a non-empty folder or not

        """
        force = self.override
        if (
            os.path.exists(path) and
            os.listdir(path) and
            not force
        ):
            raise ValueError(
                f"Destination {path} folder is not empty. " +
                "Use --force to force the usage of this folder or " +
                "pick another destination."
            )

        # TODO: switch flambe.save
        out_path = os.path.join(path, 'checkpoint.pt')
        torch.save(self.compiled_component, out_path)

    def get_boto_session(self):
        """Get a boto Session

        """
        return boto3.Session()

    def save_s3(self, path) -> None:
        """Save an object to s3 using awscli

        Parameters
        ----------
        force: bool
            Wheter to use a non-empty bucket folder or not

        """
        force = self.override

        url = urlparse(path)

        if url.scheme != 's3' or url.netloc == '':
            raise ValueError(
                "When uploading to s3, destination should be: " +
                "s3://<bucket-name>[/path/to/dir]"
            )

        bucket_name = url.netloc
        s3 = self.get_boto_session().resource('s3')
        bucket = s3.Bucket(bucket_name)

        for content in bucket.objects.all():
            path = url.path[1:]  # Remove first '/'
            if content.key.startswith(path) and not force:
                raise ValueError(
                    f"Destination {path} is not empty. " +
                    "Use --force to force the usage of this bucket folder or " +
                    "pick another destination."
                )

        with tempfile.TemporaryDirectory() as tmpdirname:
<<<<<<< HEAD
            torch.save(self.compiled_component, tmpdirname)  # **self.serialization_args)
=======
            # TODO fix don't use flambe save; also probably have one helper for the save operation
            # so that local and remote do the exact same thing
            flambe.save(self.compiled_component, tmpdirname, **self.serialization_args)
>>>>>>> 339da361
            try:
                subprocess.check_output(
                    f"aws s3 cp --recursive {tmpdirname} {path}".split(),
                    stderr=subprocess.STDOUT,
                    universal_newlines=True
                )
            except subprocess.CalledProcessError as exc:
                logger.debug(exc.output)
                raise ValueError(f"Error uploading artifacts to s3. " +
                                 "Check logs for more information")
            else:
                logger.info(cl.BL(f"Done uploading to {path}"))<|MERGE_RESOLUTION|>--- conflicted
+++ resolved
@@ -160,13 +160,10 @@
                 )
 
         with tempfile.TemporaryDirectory() as tmpdirname:
-<<<<<<< HEAD
-            torch.save(self.compiled_component, tmpdirname)  # **self.serialization_args)
-=======
+            torch.save(self.compiled_component, tmpdirname)
             # TODO fix don't use flambe save; also probably have one helper for the save operation
             # so that local and remote do the exact same thing
-            flambe.save(self.compiled_component, tmpdirname, **self.serialization_args)
->>>>>>> 339da361
+            # flambe.save(self.compiled_component, tmpdirname, **self.serialization_args)
             try:
                 subprocess.check_output(
                     f"aws s3 cp --recursive {tmpdirname} {path}".split(),
