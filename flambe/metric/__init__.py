from flambe.metric.metric import Metric
from flambe.metric.loss.cross_entropy import MultiLabelCrossEntropy
from flambe.metric.loss.nll_loss import MultiLabelNLLLoss
from flambe.metric.loss.distillation import DistillationLoss
from flambe.metric.dev.accuracy import Accuracy
from flambe.metric.dev.perplexity import Perplexity
from flambe.metric.dev.bpc import BPC
from flambe.metric.dev.auc import AUC
from flambe.metric.dev.binary import BinaryPrecision, BinaryRecall, BinaryAccuracy, F1


__all__ = ['Metric',
           'Accuracy', 'AUC', 'Perplexity', 'BPC',
<<<<<<< HEAD
           'MultiLabelCrossEntropy', 'MultiLabelNLLLoss', 'DistillationLoss',
           'BinaryPrecision', 'BinaryRecall', 'BinaryAccuracy']
=======
           'MultiLabelCrossEntropy', 'MultiLabelNLLLoss',
           'BinaryPrecision', 'BinaryRecall', 'BinaryAccuracy', 'F1']
>>>>>>> 117d477f
<|MERGE_RESOLUTION|>--- conflicted
+++ resolved
@@ -11,10 +11,5 @@
 
 __all__ = ['Metric',
            'Accuracy', 'AUC', 'Perplexity', 'BPC',
-<<<<<<< HEAD
            'MultiLabelCrossEntropy', 'MultiLabelNLLLoss', 'DistillationLoss',
-           'BinaryPrecision', 'BinaryRecall', 'BinaryAccuracy']
-=======
-           'MultiLabelCrossEntropy', 'MultiLabelNLLLoss',
-           'BinaryPrecision', 'BinaryRecall', 'BinaryAccuracy', 'F1']
->>>>>>> 117d477f
+           'BinaryPrecision', 'BinaryRecall', 'BinaryAccuracy', 'F1']