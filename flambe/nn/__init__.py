# type: ignore[attr-defined]

from flambe.nn.module import Module
from flambe.nn.softmax import SoftmaxLayer
from flambe.nn.mos import MixtureOfSoftmax
from flambe.nn.embedding import Embeddings, Embedder
from flambe.nn.mlp import MLPEncoder
from flambe.nn.rnn import RNNEncoder, PooledRNNEncoder
from flambe.nn.cnn import CNNEncoder
from flambe.nn.sequential import Sequential
<<<<<<< HEAD
from flambe.nn.pooling import FirstPooling, LastPooling, SumPooling, AvgPooling, GeneralizedPooling
=======
from flambe.nn.pooling import FirstPooling, LastPooling, SumPooling, AvgPooling, \
    StructuredSelfAttentivePooling, GeneralizedPooling
>>>>>>> a4a93436
from flambe.nn.transformer import Transformer, TransformerEncoder, TransformerDecoder


__all__ = ['Module', 'Embeddings', 'Embedder', 'RNNEncoder',
           'PooledRNNEncoder', 'CNNEncoder', 'MLPEncoder',
           'SoftmaxLayer', 'MixtureOfSoftmax', 'Sequential',
           'Transformer', 'TransformerEncoder', 'TransformerDecoder',
<<<<<<< HEAD
           'FirstPooling', 'LastPooling', 'SumPooling', 'AvgPooling', 'GeneralizedPooling']
=======
           'TransformerSRU', 'TransformerSRUEncoder', 'TransformerSRUDecoder',
           'FirstPooling', 'LastPooling', 'SumPooling', 'AvgPooling',
           'StructuredSelfAttentivePooling', 'GeneralizedPooling']
>>>>>>> a4a93436
<|MERGE_RESOLUTION|>--- conflicted
+++ resolved
@@ -8,12 +8,8 @@
 from flambe.nn.rnn import RNNEncoder, PooledRNNEncoder
 from flambe.nn.cnn import CNNEncoder
 from flambe.nn.sequential import Sequential
-<<<<<<< HEAD
-from flambe.nn.pooling import FirstPooling, LastPooling, SumPooling, AvgPooling, GeneralizedPooling
-=======
 from flambe.nn.pooling import FirstPooling, LastPooling, SumPooling, AvgPooling, \
     StructuredSelfAttentivePooling, GeneralizedPooling
->>>>>>> a4a93436
 from flambe.nn.transformer import Transformer, TransformerEncoder, TransformerDecoder
 
 
@@ -21,10 +17,6 @@
            'PooledRNNEncoder', 'CNNEncoder', 'MLPEncoder',
            'SoftmaxLayer', 'MixtureOfSoftmax', 'Sequential',
            'Transformer', 'TransformerEncoder', 'TransformerDecoder',
-<<<<<<< HEAD
-           'FirstPooling', 'LastPooling', 'SumPooling', 'AvgPooling', 'GeneralizedPooling']
-=======
            'TransformerSRU', 'TransformerSRUEncoder', 'TransformerSRUDecoder',
            'FirstPooling', 'LastPooling', 'SumPooling', 'AvgPooling',
-           'StructuredSelfAttentivePooling', 'GeneralizedPooling']
->>>>>>> a4a93436
+           'StructuredSelfAttentivePooling', 'GeneralizedPooling']