# type: ignore[override]

from typing import Optional, Sequence

import torch
from torch import nn

from flambe.nn import Module


def is_mask_valid(padding_mask: torch.Tensor, data_size: torch.Size) -> bool:
    """Return if a mask is valid.

    Parameters
    ----------
    padding_mask: torch.Tensor
        The padding mask.
    data_size: torch.Size
        The data size where the mask will be applied.

    Returns
    -------
    bool
        If the mask is valid.

    """
    # Check that mask is all 0s and 1s
    if not torch.all((padding_mask == 0).byte() | (padding_mask == 1).byte()):
        return False

    # Check that mask size match the data size
    if padding_mask.size() != data_size[0:2]:
        return False

    # TODO -> add check to see if mask contains first 1s and trailing 0s
    return True


class FirstPooling(Module):
    """Get the last hidden state of a sequence."""

    def forward(self,
                data: torch.Tensor,
                padding_mask: Optional[torch.Tensor] = None) -> torch.Tensor:
        """Performs a forward pass.

        Parameters
        ----------
        data : torch.Tensor
            The input data, as a tensor of shape [B x S x H]
        padding_mask: torch.Tensor
            The input mask, as a tensor of shape [B X S]

        Returns
        ----------
        torch.Tensor
            The output data, as a tensor of shape [B x H]

        """
        if data.size(1) == 0:
            raise ValueError("Can't pool value from empty sequence")

        if padding_mask is not None and not is_mask_valid(padding_mask, data.size()):
            raise ValueError(f"Padding mask is not valid. It should contain only 1s and " +
                             "trailing 0s, but instead it received {padding_mask}")

        return data[:, 0, :]


class LastPooling(Module):
    """Get the last hidden state of a sequence."""

    def forward(self,
                data: torch.Tensor,
                padding_mask: Optional[torch.Tensor] = None) -> torch.Tensor:
        """Performs a forward pass.

        Parameters
        ----------
        data : torch.Tensor
            The input data, as a tensor of shape [B x S x H]
        padding_mask: torch.Tensor
            The input mask, as a tensor of shape [B X S]

        Returns
        ----------
        torch.Tensor
            The output data, as a tensor of shape [B x H]

        """
        if data.size(1) == 0:
            raise ValueError("Can't pool value from empty sequence")

        # Compute lengths
        if padding_mask is None:
            lengths = torch.tensor([data.size(1)] * data.size(0)).long()
        else:
            if not is_mask_valid(padding_mask, data.size()):
                raise ValueError(f"Padding mask is not valid. It should contain only 1s and " +
                                 "trailing 0s, but instead it received {padding_mask}")

            lengths = padding_mask.long().sum(dim=1)

        return data[torch.arange(data.size(0)).long(), lengths - 1, :]


class SumPooling(Module):
    """Get the sum of the hidden state of a sequence."""

    def forward(self,
                data: torch.Tensor,
                padding_mask: Optional[torch.Tensor] = None) -> torch.Tensor:
        """Performs a forward pass.

        Parameters
        ----------
        data : torch.Tensor
            The input data, as a tensor of shape [B x S x H]
        padding_mask: torch.Tensor
            The input mask, as a tensor of shape [B X S]

        Returns
        ----------
        torch.Tensor
            The output data, as a tensor of shape [B x H]

        """
<<<<<<< HEAD
        if data.size(1) == 0:
            raise ValueError("Can't pool value from empty sequence")

        # Apply pooling
        if padding_mask is None:
            padding_mask = torch.ones((data.size(0), data.size(1))).to(data)

        if not is_mask_valid(padding_mask, data.size()):
            raise ValueError(f"Padding mask is not valid. It should contain only 1s and " +
                             "trailing 0s, but instead it received {padding_mask}")

        return (data * padding_mask.unsqueeze(2)).sum(dim=1)
=======
        padding_mask = padding_mask or _default_padding_mask(data)

        return _sum_with_padding_mask(data, padding_mask)
>>>>>>> 1f38aeeb


class AvgPooling(Module):
    """Get the average of the hidden state of a sequence."""

    def forward(self,
                data: torch.Tensor,
                padding_mask: Optional[torch.Tensor] = None) -> torch.Tensor:
        """Performs a forward pass.

        Parameters
        ----------
        data : torch.Tensor
            The input data, as a tensor of shape [B x S x H]
        padding_mask: torch.Tensor
            The input mask, as a tensor of shape [B X S]

        Returns
        ----------
        torch.Tensor
            The output data, as a tensor of shape [B x H]

        """
<<<<<<< HEAD
        if data.size(1) == 0:
            raise ValueError("Can't pool value from empty sequence")

        # Apply pooling
        if padding_mask is None:
            padding_mask = torch.ones((data.size(0), data.size(1))).to(data)

        if not is_mask_valid(padding_mask, data.size()):
            raise ValueError(f"Padding mask is not valid. It should contain only 1s and " +
                             "trailing 0s, but instead it received {padding_mask}")

        data = (data * padding_mask.unsqueeze(2)).sum(dim=1)
        return data / padding_mask.sum(dim=1).unsqueeze(1)
=======
        padding_mask = padding_mask or _default_padding_mask(data)
        value_count = padding_mask.sum(dim=1).unsqueeze(1)
        data = _sum_with_padding_mask(data, padding_mask)
        return data / value_count


class StructuredSelfAttentivePooling(Module):
    """Structured Self Attentive Pooling."""
    def __init__(self,
                 input_size: int,
                 attention_heads: int = 16,
                 attention_units: Sequence[int] = (300, ),
                 output_activation: Optional[torch.nn.Module] = None,
                 hidden_activation: Optional[torch.nn.Module] = None,
                 is_biased: bool = False,
                 input_dropout: float = 0.,
                 attention_dropout: float = 0.,
                 ):
        """Initialize a self attention pooling layer

        A generalized implementation of:
        `A Structured Self-attentive Sentence Embedding`
        https://arxiv.org/pdf/1703.03130.pdf

        cite:
        @article{lin2017structured,
            title={A structured self-attentive sentence embedding},
            author={Lin, Zhouhan and Feng, Minwei and
            Santos, Cicero Nogueira dos and Yu, Mo and
            Xiang, Bing and Zhou, Bowen and Bengio, Yoshua},
        journal={arXiv preprint arXiv:1703.03130},
        year={2017}
        }

        Parameters
        ----------
        input_size : int
            The input data dim
        attention_heads: int
            the number of attn heads
        attention_units: Iterable[int]
            the list of hidden dimensions of the MLP computing the attn
        output_activation: Optional[torch.nn.Module]
            The output activation to the attention weights.
            Defaults to nn.Softmax, in accordance with the paper.
        hidden_activation: Optional[torch.nn.Module]
            The hidden activation to the attention weight computation.
            Defaults to nn.Tanh, in accordance with the paper.
        is_biased: bool
            Whether the MLP should be biased. Defaults to false,
            as in the paper.
        input_dropout: float
            dropout applied to the data argument of the forward method.
        attention_dropout: float
            dropout applied to the attention output before applying it
            to the input for reduction. decouples the attn dropout
            from the input dropout
        """
        super().__init__()
        # creating dropout applied to input
        self.in_drop = nn.Dropout(input_dropout) if input_dropout > 0. else nn.Identity()
        # creating the MLP
        # creating in, hidden and out dimensions
        dimensions = [input_size, *attention_units, attention_heads]
        layers = []
        # iterating over hidden layers
        for l in range(len(dimensions) - 2):
            layers.append(nn.Linear(dimensions[l], dimensions[l + 1], bias=is_biased))
            layers.append(nn.Tanh() if hidden_activation is None else hidden_activation)
        # adding output layer
        layers.append(nn.Linear(dimensions[-2], dimensions[-1], bias=False))
        # adding attention output dropout
        if attention_dropout > 0.:
            layers.append(nn.Dropout(attention_dropout))
        # instantiating the MLP
        self.mlp = nn.Sequential(*layers)
        # instantiating the ouput layer
        self.output_activation = nn.Softmax(dim=1) \
            if output_activation is None else output_activation

    def _compute_attention(self, data: torch.Tensor, mask: torch.Tensor) -> torch.Tensor:
        """Computes the attention

        Parameters
        ----------
        data : torch.Tensor
            The input data, as a tensor of shape [B x S x H]
        mask: torch.Tensor
            The input mask, as a tensor of shape [B X S]

        Returns
        ----------
        torch.Tensor
            The attention, as a tensor of shape [B x S x HEADS]

        """
        # input_tensor is 3D float tensor, batchsize x num_encs x dim
        batch_size, num_encs, dim = data.shape
        # apply input droput
        data = self.in_drop(data)
        # apply projection and reshape to
        # batchsize x num_encs x num_heads
        attention_logits = self.mlp(data.reshape(-1, dim)).reshape(batch_size, num_encs, -1)
        # apply mask. dimension stays
        # batchsize x num_encs x num_heads
        if mask is not None:
            mask = mask.unsqueeze(2).float()
            attention_logits = attention_logits * mask + (1. - mask) * -1e20
        # apply softmax. dimension stays
        # batchsize x num_encs x num_heads
        attention = self.output_activation(attention_logits)
        return attention

    def forward(self,
                data: torch.Tensor,
                mask: Optional[torch.Tensor] = None) -> torch.Tensor:
        """Performs a forward pass.

        Parameters
        ----------
        data : torch.Tensor
            The input data, as a tensor of shape [B x S x H]
        mask: torch.Tensor
            The input mask, as a tensor of shape [B X S]

        Returns
        ----------
        torch.Tensor
            The output data, as a tensor of shape [B x H]

        """
        # compute attention. attention is batchsize x num_encs x heads.
        attention = self._compute_attention(data, mask)
        # attend. attention is batchsize x num_encs x num_heads.
        # data is batchsize x num_encs x dim
        # resulting dim is batchsize x num_heads x dim
        attended = torch.bmm(attention.transpose(1, 2), data)
        # average over attention heads and return.
        # dimension is batchsize x dim
        return attended.mean(dim=1)


class GeneralizedPooling(StructuredSelfAttentivePooling):
    """Self attention pooling."""

    def __init__(self,
                 input_size: int,
                 attention_units: Sequence[int] = (300, ),
                 output_activation: Optional[torch.nn.Module] = None,
                 hidden_activation: Optional[torch.nn.Module] = None,
                 is_biased: bool = True,
                 input_dropout: float = 0.,
                 attention_dropout: float = 0.,
                 ):
        """Initialize a self attention pooling layer

        A generalized implementation of:
        `Enhancing Sentence Embedding with Generalized Pooling`
        https://arxiv.org/pdf/1806.09828.pdf

        cite:
        @article{chen2018enhancing,
            title={Enhancing sentence embedding with
                   generalized pooling},
            author={Chen, Qian and Ling, Zhen-Hua and Zhu, Xiaodan},
            journal={arXiv preprint arXiv:1806.09828},
            year={2018}
        }

        Parameters
        ----------
        input_size : int
            The input data dim
        attention_units: Iterable[int]
            the list of hidden dimensions of the MLP computing the attn
        output_activation: Optional[torch.nn.Module]
            The output activation to the attention weights.
            Defaults to nn.Softmax, in accordance with the paper.
        hidden_activation: Optional[torch.nn.Module]
            The hidden activation to the attention weight computation.
            Defaults to nn.Tanh, in accordance with the paper.
        is_biased: bool
            Whether the MLP should be biased. Defaults to true,
            as in the paper.
        input_dropout: float
            dropout applied to the data argument of the forward method.
        attention_dropout: float
            dropout applied to the attention output before applying it
            to the input for reduction. decouples the attn dropout
            from the input dropout
        """
        super().__init__(
            input_size=input_size,
            attention_heads=input_size,
            attention_units=attention_units,
            output_activation=output_activation,
            hidden_activation=nn.ReLU() if hidden_activation is None else hidden_activation,
            is_biased=is_biased,
            input_dropout=input_dropout,
            attention_dropout=attention_dropout
        )

    def forward(self,
                data: torch.Tensor,
                mask: Optional[torch.Tensor] = None) -> torch.Tensor:
        """Performs a forward pass.

        Parameters
        ----------
        data : torch.Tensor
            The input data, as a tensor of shape [B x S x H]
        mask: torch.Tensor
            The input mask, as a tensor of shape [B X S]

        Returns
        ----------
        torch.Tensor
            The output data, as a tensor of shape [B x H]

        """
        # compute attention. attention is batchsize x num_encs x dim.
        attention = self._compute_attention(data, mask)
        # attend. attention is batchsize x num_encs x dim.
        # data is batchsize x num_encs x dim
        # resulting dim is batchsize x num_encs x dim
        attended = attention * data
        # average over attention heads and return.
        # dimension is batchsize x dim
        return attended.mean(dim=1)


def _default_padding_mask(data: torch.Tensor) -> torch.Tensor:
    """
    Builds a 1s padding mask taking into account initial 2 dimensions
    of input data.

    Parameters
    ----------
    data : torch.Tensor
        The input data, as a tensor of shape [B x S x H]

    Returns
    ----------
    torch.Tensor
        A padding mask , as a tensor of shape [B x S]
    """
    return torch.ones((data.size(0), data.size(1))).to(data)


def _sum_with_padding_mask(data: torch.Tensor,
                           padding_mask: torch.Tensor) -> torch.Tensor:
    """
    Applies padding_mask and performs summation over the data

    Parameters
    ----------
    data : torch.Tensor
        The input data, as a tensor of shape [B x S x H]
    padding_mask: torch.Tensor
        The input mask, as a tensor of shape [B X S]
    Returns
    ----------
    torch.Tensor
        The result of the summation, as a tensor of shape [B x H]

    """
    return (data * padding_mask.unsqueeze(2)).sum(dim=1)
>>>>>>> 1f38aeeb
<|MERGE_RESOLUTION|>--- conflicted
+++ resolved
@@ -8,34 +8,6 @@
 from flambe.nn import Module
 
 
-def is_mask_valid(padding_mask: torch.Tensor, data_size: torch.Size) -> bool:
-    """Return if a mask is valid.
-
-    Parameters
-    ----------
-    padding_mask: torch.Tensor
-        The padding mask.
-    data_size: torch.Size
-        The data size where the mask will be applied.
-
-    Returns
-    -------
-    bool
-        If the mask is valid.
-
-    """
-    # Check that mask is all 0s and 1s
-    if not torch.all((padding_mask == 0).byte() | (padding_mask == 1).byte()):
-        return False
-
-    # Check that mask size match the data size
-    if padding_mask.size() != data_size[0:2]:
-        return False
-
-    # TODO -> add check to see if mask contains first 1s and trailing 0s
-    return True
-
-
 class FirstPooling(Module):
     """Get the last hidden state of a sequence."""
 
@@ -57,13 +29,6 @@
             The output data, as a tensor of shape [B x H]
 
         """
-        if data.size(1) == 0:
-            raise ValueError("Can't pool value from empty sequence")
-
-        if padding_mask is not None and not is_mask_valid(padding_mask, data.size()):
-            raise ValueError(f"Padding mask is not valid. It should contain only 1s and " +
-                             "trailing 0s, but instead it received {padding_mask}")
-
         return data[:, 0, :]
 
 
@@ -88,17 +53,10 @@
             The output data, as a tensor of shape [B x H]
 
         """
-        if data.size(1) == 0:
-            raise ValueError("Can't pool value from empty sequence")
-
         # Compute lengths
         if padding_mask is None:
             lengths = torch.tensor([data.size(1)] * data.size(0)).long()
         else:
-            if not is_mask_valid(padding_mask, data.size()):
-                raise ValueError(f"Padding mask is not valid. It should contain only 1s and " +
-                                 "trailing 0s, but instead it received {padding_mask}")
-
             lengths = padding_mask.long().sum(dim=1)
 
         return data[torch.arange(data.size(0)).long(), lengths - 1, :]
@@ -125,24 +83,10 @@
             The output data, as a tensor of shape [B x H]
 
         """
-<<<<<<< HEAD
-        if data.size(1) == 0:
-            raise ValueError("Can't pool value from empty sequence")
-
-        # Apply pooling
         if padding_mask is None:
-            padding_mask = torch.ones((data.size(0), data.size(1))).to(data)
-
-        if not is_mask_valid(padding_mask, data.size()):
-            raise ValueError(f"Padding mask is not valid. It should contain only 1s and " +
-                             "trailing 0s, but instead it received {padding_mask}")
-
-        return (data * padding_mask.unsqueeze(2)).sum(dim=1)
-=======
-        padding_mask = padding_mask or _default_padding_mask(data)
+            padding_mask = _default_padding_mask(data)
 
         return _sum_with_padding_mask(data, padding_mask)
->>>>>>> 1f38aeeb
 
 
 class AvgPooling(Module):
@@ -166,22 +110,9 @@
             The output data, as a tensor of shape [B x H]
 
         """
-<<<<<<< HEAD
-        if data.size(1) == 0:
-            raise ValueError("Can't pool value from empty sequence")
-
-        # Apply pooling
         if padding_mask is None:
-            padding_mask = torch.ones((data.size(0), data.size(1))).to(data)
-
-        if not is_mask_valid(padding_mask, data.size()):
-            raise ValueError(f"Padding mask is not valid. It should contain only 1s and " +
-                             "trailing 0s, but instead it received {padding_mask}")
-
-        data = (data * padding_mask.unsqueeze(2)).sum(dim=1)
-        return data / padding_mask.sum(dim=1).unsqueeze(1)
-=======
-        padding_mask = padding_mask or _default_padding_mask(data)
+            padding_mask = _default_padding_mask(data)
+
         value_count = padding_mask.sum(dim=1).unsqueeze(1)
         data = _sum_with_padding_mask(data, padding_mask)
         return data / value_count
@@ -447,5 +378,4 @@
         The result of the summation, as a tensor of shape [B x H]
 
     """
-    return (data * padding_mask.unsqueeze(2)).sum(dim=1)
->>>>>>> 1f38aeeb
+    return (data * padding_mask.unsqueeze(2)).sum(dim=1)