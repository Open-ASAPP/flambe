--- conflicted
+++ resolved
@@ -156,54 +156,6 @@
         return data / value_count
 
 
-<<<<<<< HEAD
-class GeneralizedPooling(Module):
-    """Use a self attention layer for pooling."""
-
-    def __init__(self, hidden_size: int):
-        """Initialize the module.
-
-        Parameters
-        ----------
-        hidden_size : int
-            The hidden dimension
-
-        """
-        self.attn = torch.nn.MultiheadAttention(hidden_size, 1)
-        self.hidden_size = hidden_size
-
-    def forward(self,
-                data: torch.Tensor,
-                padding_mask: Optional[torch.Tensor] = None) -> torch.Tensor:
-        """Performs a forward pass.
-
-        Parameters
-        ----------
-        data : torch.Tensor
-            The input data, as a tensor of shape [B x S x H]
-        padding_mask: torch.Tensor
-            The input mask, as a tensor of shape [B X S]
-
-        Returns
-        ----------
-        torch.Tensor
-            The output data, as a tensor of shape [B x H]
-
-        """
-        data = data.transpose(0, 1)
-        padding_mask = padding_mask or _default_padding_mask(data)
-        
-        score = self.attn(data, key_padding_mask=~padding_mask)
-        output = (score.softmax() * data).sum(dim=1)
-
-        return score.sum(dim=0)
-
-
-def _default_padding_mask(data: torch.Tensor) -> torch.Tensor:
-    """
-    Builds a 1s padding mask taking into account initial 2 dimensions
-    of input data.
-=======
 class StructuredSelfAttentivePooling(Module):
     """Structured Self Attentive Pooling."""
     def __init__(self,
@@ -231,7 +183,6 @@
         journal={arXiv preprint arXiv:1703.03130},
         year={2017}
         }
->>>>>>> a4a93436
 
         Parameters
         ----------
