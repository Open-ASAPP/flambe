import os
import copy
from contextlib import contextmanager
from typing import Any, Optional, Dict, List, Iterator

from flambe.compile import Registrable, YAMLLoadType
from flambe.compile.yaml import load_first_config, load_config_from_file
from flambe.compile.yaml import dump_config, dump_one_config, num_yaml_files


class Environment(Registrable):
    """Hold information to use during execution.

    An Environment is simply a mapping, containing information
    such has ip addresses, extensions, and resources.  It is
    instantiated by the main Flambe process, and passed down to
    the run method of the objects following the Runnable interface.

    """

    def __init__(self,
                 output_path: str = 'flambe_output',
                 extensions: Optional[Dict[str, str]] = None,
                 local_files: Optional[Dict[str, str]] = None,
                 remote_files: Optional[Dict[str, str]] = None,
                 head_node_ip: Optional[str] = None,
                 worker_node_ips: Optional[List[str]] = None,
                 remote: bool = False,
                 debug: bool = False,
                 extra: Optional[Dict[str, Any]] = None) -> None:
        """Initialize an Environment.

        Parameters
        ----------
        output_path: str, optional
            The directory where to store outputs.
            Default ``flambe__output``
        extensions : Optional[Dict[str, str]], optional
            [description], by default None
        local_files : Optional[Dict[str, str]], optional
            [description], by default None
        remote_files : Optional[Dict[str, str]], optional
            [description], by default None
        head_node_ip: str, optional
            The orchestrator visible IP for the factories (usually
            the private IP)
        worker_node_ips : Optional[List[str]], optional
            [description], by default None
        debug : bool, optional
            [description], by default False
        extra : Optional[Dict[str, Any]], optional
            [description], by default None

        """
        self.output_path = output_path
        self.extensions = extensions or dict()
        self.local_files = local_files or dict()
        self.remote_files = remote_files or dict()
        self.head_node_ip = head_node_ip
        self.worker_node_ips = worker_node_ips or []
        self.remote = remote
        self.debug = debug
        self.extra = extra

        # TODO: remove this hack
<<<<<<< HEAD
        self._saved_arguments = {
            'output_path': self.output_path,
            'extensions': self.extensions,
            'local_files': self.local_files,
            'remote_files': self.remote_files,
            'head_node_ip': self.head_node_ip,
            'worker_node_ips': self.worker_node_ips,
            'remote': self.remote,
            'debug': self.debug,
            'extra': self.extra,
        }
        if not hasattr(self, '_yaml_tag'):
            self._yaml_tag = '!Environment'
=======
        if not hasattr(self, '_saved_arguments'):
            from ruamel.yaml.comments import CommentedMap
            saved_arguments = CommentedMap({
                'output_path': self.output_path,
                'extensions': self.extensions,
                'local_resources': self.local_resources,
                'remote_resources': self.remote_resources,
                'head_node_ip': self.head_node_ip,
                'worker_node_ips': self.worker_node_ips,
                'remote': self.remote,
                'debug': self.debug,
                'extra': self.extra,
            })
            saved_arguments.yaml_set_tag('!Environment')
            self._saved_arguments = saved_arguments
>>>>>>> d9e65f60

    def clone(self, **kwargs) -> 'Environment':
        """Clone the envrionment, updated with the provided arguments.

        Parameters
        ----------
        **kwargs: Dict
            Arguments to override.

        Returns
        -------
        Environment
            The new updated envrionement object.

        """
        arguments = copy.deepcopy(self._saved_arguments)
        arguments.update(kwargs)
        return Environment(**arguments)  # type: ignore

    @classmethod
    def yaml_load_type(cls) -> YAMLLoadType:
        return YAMLLoadType.KWARGS


def get_env(**kwargs: Dict[str, Any]) -> 'Environment':
    """Get the global flambe environment and apply modifications.

    Parameters
    ----------
    kwargs: Dict[str, Any]
        Arguments to modify the global environment with.

    Returns
    -------
    Environment
        A copy of the global environment.

    """
    if 'FLAMBE_ENVIRONMENT' not in os.environ:
        env = Environment()
    else:
        env = load_first_config(os.environ['FLAMBE_ENVIRONMENT'])
    return env.clone(**kwargs)


def set_env(env: Optional['Environment'] = None, **kwargs: Dict[str, Any]):
    """Set the global flambe environment and apply modifications.

    Parameters
    ----------
    env: Environment, optional
        An optional environment to set as global
    kwargs: Dict[str, Any]
        Arguments to modify the global environment with.

    """
    if 'FLAMBE_ENVIRONMENT' not in os.environ:
        env = Environment() if env is None else env
    else:
        env = load_first_config(os.environ['FLAMBE_ENVIRONMENT']) if env is None else env
    new_env = env.clone(**kwargs)
    os.environ['FLAMBE_ENVIRONMENT'] = dump_one_config(new_env)  # type: ignore


@contextmanager
def env(env: Optional['Environment'] = None, **kwargs: Dict[str, Any]) -> Iterator['Environment']:
    """Context manager to fetch and temporarley modify the environment.

    Parameters
    ----------
    env: Environment, optional
        An optional environment to set as global
    kwargs: Dict[str, Any]
        Arguments to modify the global environment with.

    Returns
    -------
    Environment
        A copy of the environment

    """
    current_env = get_env()
    try:
        set_env(env=env, **kwargs)
        yield get_env()
    finally:
        set_env(env=current_env)


def load_env_from_config(path: str) -> Optional[Environment]:
    """Load an envrionment from the given config, if present.

    Parameters
    ----------
    path : str
        A path to the cluster config.

    Returns
    -------
    Cluster
        The loaded cluster object

    """
    if num_yaml_files(path) > 1:
        config = next(load_config_from_file(path))
        return config
    return None


def set_env_in_config(env: Environment, input_path: str, stream: Optional[Any] = None):
    """Set the environment.

    Parameters
    ----------
    path : str
        A path to the cluster config.

    Returns
    -------
    Cluster
        The loaded cluster object

    """
    configs = list(load_config_from_file(input_path, convert=False))
    dump_config([env, configs[-1]], stream)<|MERGE_RESOLUTION|>--- conflicted
+++ resolved
@@ -63,21 +63,6 @@
         self.extra = extra
 
         # TODO: remove this hack
-<<<<<<< HEAD
-        self._saved_arguments = {
-            'output_path': self.output_path,
-            'extensions': self.extensions,
-            'local_files': self.local_files,
-            'remote_files': self.remote_files,
-            'head_node_ip': self.head_node_ip,
-            'worker_node_ips': self.worker_node_ips,
-            'remote': self.remote,
-            'debug': self.debug,
-            'extra': self.extra,
-        }
-        if not hasattr(self, '_yaml_tag'):
-            self._yaml_tag = '!Environment'
-=======
         if not hasattr(self, '_saved_arguments'):
             from ruamel.yaml.comments import CommentedMap
             saved_arguments = CommentedMap({
@@ -93,7 +78,6 @@
             })
             saved_arguments.yaml_set_tag('!Environment')
             self._saved_arguments = saved_arguments
->>>>>>> d9e65f60
 
     def clone(self, **kwargs) -> 'Environment':
         """Clone the envrionment, updated with the provided arguments.
