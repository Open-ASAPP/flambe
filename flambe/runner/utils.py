import os
import logging
<<<<<<< HEAD
import colorama
=======
from typing import Iterable
>>>>>>> 6d1e50ff

try:
    from pip._internal.operations import freeze
except ImportError:  # pip < 10.0
    from pip.operations import freeze

import flambe
from flambe.const import FLAMBE_GLOBAL_FOLDER, MB, WARN_LIMIT_MB


logger = logging.getLogger(__name__)


def get_files(path: str) -> Iterable[str]:
    """Return the list of all files (recursively)
    a directory has.

    Parameters
    ----------
    path: str
        The directory's path

    Return
    ------
    List[str]
        The list of files (each file with its path from
        the given parameter)

    Raise
    -----
    ValueError
        In case the path does not exist

    """
    if not os.path.exists(path):
        raise ValueError(f"{path} does not exist")

    def _wrapped():
        for dirpath, dirnames, filenames in os.walk(path):
            for f in filenames:
                fp = os.path.join(dirpath, f)
                yield fp

    return _wrapped()


def get_size_MB(path: str) -> float:
    """Return the size of a file/folder in MB.

    Parameters
    ----------
    path: str
        The path to the folder or file

    Returns
    -------
    float
        The size in MB

    """
    accum = 0
    if os.path.isdir(path):
        for fp in get_files(path):
            if os.path.exists(fp) and not os.path.islink(fp):
                accum += os.path.getsize(fp)
    else:
        accum = os.path.getsize(path)
    return accum / MB


def check_system_reqs() -> None:
    """Run system checks and prepare the system before a run.

    This method should:
        * Create folders, files that are needed for flambe
        * Raise errors in case requirements are not met. This should
        run under the SafeExecutionContext, so errors will be handled
        * Warn the user in case something needs attention.

    """
    # Create the flambe folder if it does not exist
    if not os.path.exists(FLAMBE_GLOBAL_FOLDER):
        os.mkdir(FLAMBE_GLOBAL_FOLDER)

    # Check if extensions folder is getting big
    extensions_folder = os.path.join(FLAMBE_GLOBAL_FOLDER, "extensions")
    if os.path.exists(extensions_folder) and get_size_MB(extensions_folder) > WARN_LIMIT_MB:
        logger.info(colorama.Fore.YELLOW)
        logger.info(
            f"Be aware that your extensions cache for github extensions \
              located in {extensions_folder} is increasing its size \
              (it's currently bigger than {WARN_LIMIT_MB} MB).")
        logger.info("Please remove unused extensions from that location.")
        logger.info(colorama.Style.RESET_ALL)


def is_dev_mode() -> bool:
    """Detects if flambe was installed in editable mode.

    For more information:
    https://pip.pypa.io/en/latest/reference/pip_install/#editable-installs

    Returns
    -------
    bool

    """
    x = freeze.freeze()
    for pkg in x:
        if pkg.startswith("-e") and pkg.endswith("egg=flambe"):
            return True

    return False


def get_flambe_repo_location() -> str:
    """Return where flambe repository is located

    Returns
    -------
    str
        The local path where flambe is located

    Raises
    ------
    ValueError
        If flambe was not installed in editable mode

    """
    if not is_dev_mode():
        raise ValueError("Flambe repo can't be located as it was not \
                          installed in editable mode")

    # Go form the top level __init__.py to the flambe repo
    repo_location = os.path.join(flambe.__file__, os.pardir, os.pardir)
    return os.path.abspath(repo_location)<|MERGE_RESOLUTION|>--- conflicted
+++ resolved
@@ -1,10 +1,7 @@
 import os
 import logging
-<<<<<<< HEAD
 import colorama
-=======
 from typing import Iterable
->>>>>>> 6d1e50ff
 
 try:
     from pip._internal.operations import freeze
