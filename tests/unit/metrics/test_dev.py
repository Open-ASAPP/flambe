--- conflicted
+++ resolved
@@ -3,12 +3,8 @@
 import sklearn.metrics
 import numpy as np
 
-<<<<<<< HEAD
+import flambe
 from flambe.metric import Accuracy, AUC, NAryAUC, Perplexity, BPC, F1
-=======
-import flambe
-from flambe.metric import Accuracy, AUC, Perplexity, BPC, F1
->>>>>>> 94315e8b
 from flambe.metric import BinaryRecall, BinaryPrecision, BinaryAccuracy
 from pytest import approx
 
